import numpy as np
from anndata import AnnData
from flowutils import transforms
from scipy import interpolate
from flowutils import transforms


def normalize_arcsinh(adata: AnnData, cofactor=5, inplace: bool = True):
    """Inverse hyperbolic sine transformation.

    Args:
        adata : AnnData object
        cofactor (float or pandas.Series): all values are divided by this
           factor before arcsinh transformation recommended value for
           cyTOF data is 5 and for flow data 150.
        inplace (bool, optional): Return a copy instead of writing to adata.
            Defaults to True.

    Returns:
        Depending on `inplace`, returns or updates `adata`
        in the following field `adata.X` is then a normalised
        adata object
    """
    adata = adata if inplace else adata.copy()
    # check inputs

    if hasattr(cofactor, "__len__") and (not isinstance(cofactor, str)):
        # perform trafo per marker
        len_param = len(cofactor)
        if len_param == adata.n_vars:
            for idx, marker in enumerate(adata.var_names):
                # get correct row
                row_idx = cofactor.index == marker
                cofactor_tmp = cofactor[row_idx][0]
                # transform adata values using the biexponential function
                adata.X[:, idx] = np.arcsinh(adata.X[:, idx] / cofactor_tmp)
        else:
            print(
                "One of the parameters has the incorrect length.               Return"
                " adata without normalising."
            )
    else:  # integer values do not have len attribute
        # use one cofactor on the entire dataset
        adata.X = np.arcsinh(adata.X / cofactor)

    return None if inplace else adata


def normalize_logicle(adata, t=262144, m=4.5, w=0.5, a=0, inplace=True):
    """Logicle transformation.

    Args:
        adata (AnnData): AnnData object
        t (float, optional): parameter for the top of the linear scale.
            Defaults to 262144.
        m (float, optional): parameter for the number of decades
            the true logarithmic scale approaches at the high end of
            the scale. Defaults to 4.5.
        w (float, optional): parameter for the approximate number of
            decades in the linear region. Defaults to 0.5.
        a (float, optional): parameter for the additional number of
            negative decades. Defaults to 0.
        copy (bool, optional): Return a inplace instead of writing to adata.
            Defaults to True.

    Returns:
        Depending on `inplace`, returns or updates `adata`
        in the following field `adata.X` is then a normalised
        adata object

    Details:
        Logicle transformation, implemented as defined in the
        GatingML 2.0 specification, adapted from FlowKit and Flowutils
        Python packages.

        logicle(x, T, W, M, A) = root(B(y, T, W, M, A) - x)

        where B is a modified bi-exponential function defined as

        B(y, T, W, M, A) = ae^(by) - ce^(-dy) - f

        The Logicle transformation was originally defined in the
        publication of

        Moore WA and Parks DR. Update for the logicle data scale
        including operational code implementations.
        Cytometry A., 2012:81A(4):273-277.
    """
    # initialise precision
    taylor_length = 16
    # initialise parameter dictionary
    p = dict()

    T = t
    M = m
    W = w
    A = a

    # actual parameters
    # formulas from bi-exponential paper
    p["w"] = W / (M + A)
    p["x2"] = A / (M + A)
    p["x1"] = p["x2"] + p["w"]
    p["x0"] = p["x2"] + 2 * p["w"]
    p["b"] = (M + A) * np.log(10)
    p["d"] = _solve(p["b"], p["w"])

    c_a = np.exp(p["x0"] * (p["b"] + p["d"]))
    mf_a = np.exp(p["b"] * p["x1"]) - c_a / np.exp(p["d"] * p["x1"])
    p["a"] = T / ((np.exp(p["b"]) - mf_a) - c_a / np.exp(p["d"]))
    p["c"] = c_a * p["a"]
    p["f"] = -mf_a * p["a"]

    # use Taylor series near x1, i.e., data zero to
    # avoid round off problems of formal definition
    p["xTaylor"] = p["x1"] + p["w"] / 4

    # compute coefficients of the Taylor series
    posCoef = p["a"] * np.exp(p["b"] * p["x1"])
    negCoef = -p["c"] / np.exp(p["d"] * p["x1"])

    # 16 is enough for full precision of typical scales
    p["taylor"] = np.zeros(taylor_length)

    for i in range(0, taylor_length):
        posCoef *= p["b"] / (i + 1)
        negCoef *= -p["d"] / (i + 1)
        p["taylor"][i] = posCoef + negCoef

    p["taylor"][1] = 0  # exact result of Logicle condition

    # end original initialize method
    adata = adata if inplace else adata.copy()
    # apply scaling to each value
    for i in range(0, adata.n_vars):
        for j in range(0, adata.n_obs):
            adata.X[j, i] = _scale(adata.X[j, i], p)

    return None if inplace else adata


def _scale(value: float, p: dict) -> float:
    """Scale helper function.

    Args:
        value (float): Entry in the anndata matrix
        p (dict): Parameter dictionary

    Returns:
       float: Scaled value or -1
    """
    DBL_EPSILON = 1e-9  # from C++,
    # defined as the smallest difference between 1
    # and the next larger number
    # handle true zero separately
    if value == 0:
        return p["x1"]

    # reflect negative values
    negative = value < 0
    if negative:
        value = -value

    # initial guess at solution

    if value < p["f"]:
        # use linear approximation in the quasi linear region
        x = p["x1"] + value / p["taylor"][0]
    else:
        # otherwise use ordinary logarithm
        x = np.log(value / p["a"]) / p["b"]

    # try for double precision unless in extended range
    tolerance = 3 * DBL_EPSILON
    if x > 1:
        tolerance = 3 * x * DBL_EPSILON

    for i in range(0, 40):
        # compute the function and its first two derivatives
        ae2bx = p["a"] * np.exp(p["b"] * x)
        ce2mdx = p["c"] / np.exp(p["d"] * x)

        if x < p["xTaylor"]:
            # near zero use the Taylor series
            y = _seriesBiexponential(p, x) - value
        else:
            # this formulation has better round-off behavior
            y = (ae2bx + p["f"]) - (ce2mdx + value)
        abe2bx = p["b"] * ae2bx
        cde2mdx = p["d"] * ce2mdx
        dy = abe2bx + cde2mdx
        ddy = p["b"] * abe2bx - p["d"] * cde2mdx

        # this is Halley's method with cubic convergence
        delta = y / (dy * (1 - y * ddy / (2 * dy * dy)))
        x -= delta

        # if we've reached the desired precision we're done
        if abs(delta) < tolerance:
            # handle negative arguments
            if negative:
                return 2 * p["x1"] - x
            else:
                return x

    # if we get here, scale did not converge
    return -1


def _solve(b: float, w: float) -> float:
    """Helper function for biexponential transformation.

    Args:
        b (float): parameter for biex trafo
        w (float): parameter for biex trafo
    """
    DBL_EPSILON = 1e-9  # from C++, defined as the
    # smallest difference between 1
    # and the next larger number

    # w == 0 means its really arcsinh
    if w == 0:
        return b

    # precision is the same as that of b
    tolerance = 2 * b * DBL_EPSILON

    # based on RTSAFE from Numerical Recipes 1st Edition
    # bracket the root
    d_lo = 0.0
    d_hi = b

    # bisection first step
    d = (d_lo + d_hi) / 2
    last_delta = d_hi - d_lo

    # evaluate the f(w,b) = 2 * (ln(d) - ln(b)) + w * (b + d)
    # and its derivative
    f_b = -2 * np.log(b) + w * b
    f = 2 * np.log(d) + w * d + f_b
    last_f = np.nan

    for i in range(1, 40):
        # compute the derivative
        df = 2 / d + w

        # if Newton's method would step outside the bracket
        # or if it isn't converging quickly enough
        if ((d - d_hi) * df - f) * ((d - d_lo) * df - f) >= 0 or abs(1.9 * f) > abs(
            last_delta * df
        ):
            # take a bisection step
            delta = (d_hi - d_lo) / 2
            d = d_lo + delta
            if d == d_lo:
                return d  # nothing changed, we're done
        else:
            # otherwise take a Newton's method step
            delta = f / df
            t = d
            d -= delta
            if d == t:
                return d  # nothing changed, we're done

        # if we've reached the desired precision we're done
        if abs(delta) < tolerance:
            return d
        last_delta = delta

        # recompute the function
        f = 2 * np.log(d) + w * d + f_b
        if f == 0 or f == last_f:
            return d  # found the root or are not going to get any closer
        last_f = f

        # update the bracketing interval
        if f < 0:
            d_lo = d
        else:
            d_hi = d

    return -1


def _seriesBiexponential(p: dict, value: float) -> float:
    """Helper function to compute biex trafo.

    Args:
        p (dict): Parameter dictionary
        value (float): Start value for Taylor series expansion
    """
    # initialise precision
    taylor_length = 16
    # Taylor series is around x1
    x = value - p["x1"]
    # note that taylor[1] should be identically zero according
    # to the Logicle condition so skip it here
    sum1 = p["taylor"][taylor_length - 1] * x
    for i in range(taylor_length - 2, 1, -1):
        sum1 = (sum1 + p["taylor"][i]) * x

    return (sum1 * x + p["taylor"][0]) * x


def normalize_biExp(
    adata,
    negative=0.0,
    width=-10.0,
    positive=4.418540,
    max_value=262144.000029,
    inplace=True,
):
    """Biexponential transformation.

    Biex transform as implemented in FlowJo 10. Adapted from FlowKit
    Python package. This transform is applied exactly as the FlowJo 10
    is implemented, using lookup tables with only a limited set
    of parameter values.

    Information on the input parameters from the FlowJo docs can be found in the
    details section.

    Args:
        adata: AnnData object representing the FCS data
        negative (float, optional): Value for the FlowJo biex option 'negative' (float)
            or pd.Series. Defaults to 0.0.
        width (float, optional): Value for the FlowJo biex option 'width' (float) or
            pd.Series. Defaults to -10.0.
        positive (float, optional): Value for the FlowJo biex option 'positive' (float)
            or pd.Series. Defaults to 4.418540.
        max_value (float, optional): parameter for the top of the linear scale
            or pd.Series. Defaults to 262144.000029.
        inplace (bool, optional): Return a copy instead of writing to adata.
            Defaults to True.

    Returns:
        Depending on `inplace`, returns or updates `adata` in the
        following field `adata.X` is then a normalised adata object

    Details:
        Adjusting width: The value for `w` will determine the amount of channels to be
            compressed into linear space around zero. The space of linear does
            not change, but rather the number of channels or bins being
            compressed into the linear space. Width should be set high enough
            that all of the data in the histogram is visible on screen, but not
            so high that extra white space is seen to the left hand side of your
            dimmest distribution. For most practical uses, once all events have
            been shifted off the axis and there is no more axis 'pile-up', then
            the optimal width basis value has been reached.
        Negative:
            Another component in the biexponential transform calculation is the
            negative decades or negative space. This is the only other value you
            will probably ever need to adjust. In cases where a high width basis
            may start compressing dim events into the negative cluster, you may
            want to lower the width basis (less compression around zero) and
            instead, increase the negative space by 0.5 - 1.0. Doing this will
            expand the space around zero so the dim events are still visible,
            but also expand the negative space to remove the cells from the axis
            and allow you to see the full distribution.
        Positive:
            The presence of the positive decade adjustment is due to the
            algorithm used for logicle transformation, but is not useful in
            99.9% of the cases that require adjusting the biexponential
            transform. It may be appropriate to adjust this value only if you
            use data that displays data with a data range greater than 5 decades.
    """
    # check inputs
    inputs = [negative, width, positive, max_value]
    len_param = 0.0
    for N in inputs:
        if hasattr(N, "__len__") and (not isinstance(N, str)):
            len_param += len(N) / 4
        else:  # integer values do not have len attribute
            len_param += 0.25
    # set copy of adata if inplace=False
    adata = adata if inplace else adata.copy()
    # transform every variable the same:
    if len_param == 1:
        x, y = _generate_biex_lut(
            neg=negative, width_basis=width, pos=positive, max_value=max_value
        )

        # lut_func to apply for transformation
        lut_func = interpolate.interp1d(
            x, y, kind="linear", bounds_error=False, fill_value=(np.min(y), np.max(y))
        )

        # transform adata values using the biexponential function
        adata.X = lut_func(adata.X)

    elif len_param == adata.n_vars:
        for idx, marker in enumerate(adata.var_names):
            # get correct row
            row_idx = negative.index == marker

            negative_tmp = negative[row_idx][0]
            width_tmp = width[row_idx][0]
            positive_tmp = positive[row_idx][0]
            max_value_tmp = max_value[row_idx][0]

            x, y = _generate_biex_lut(
                neg=negative_tmp,
                width_basis=width_tmp,
                pos=positive_tmp,
                max_value=max_value_tmp,
            )

            # lut_func to apply for transformation
            lut_func = interpolate.interp1d(
                x,
                y,
                kind="linear",
                bounds_error=False,
                fill_value=(np.min(y), np.max(y)),
            )

            # transform adata values using the biexponential function
            adata.X[:, idx] = lut_func(adata.X[:, idx])
    else:
        print(
            "One of the parameters has the incorrect length.               Return adata"
            " without normalising."
        )

    return None if inplace else adata


def _generate_biex_lut(
    channel_range=4096, pos=4.418540, neg=0.0, width_basis=-10, max_value=262144.000029
):
    """Creates a FlowJo compatible biex lookup table.

    Code adopted from FlowKit Python package.
    Creates a FlowJo compatible biex lookup table.

    Implementation ported from the R library cytolib, which claims to be
    directly ported from the legacy Java code from TreeStar.

    :param channel_range: Maximum positive value of the output range
    :param pos: Number of decades
    :param neg: Number of extra negative decades
    :param width_basis: Controls the amount of input range compressed in
        the zero / linear region. A higher
        width basis value will include more input values in
        the zero / linear region.
    :param max_value: maximum input value to scale
    :return: 2-column NumPy array of the LUT (column order: input, output)
    """
    ln10 = np.log(10.0)
    decades = pos
    low_scale = width_basis
    width = np.log10(-low_scale)

    decades = decades - (width / 2)

    extra = neg

    if extra < 0:
        extra = 0

    extra = extra + (width / 2)

    zero_point = int((extra * channel_range) / (extra + decades))
    zero_point = int(np.min([zero_point, channel_range / 2]))

    if zero_point > 0:
        decades = extra * channel_range / zero_point

    width = width / (2 * decades)

    maximum = max_value
    positive_range = ln10 * decades
    minimum = maximum / np.exp(positive_range)

    negative_range = _log_root(positive_range, width)

    max_channel_value = channel_range + 1
    n_points = max_channel_value

    step = (max_channel_value - 1) / (n_points - 1)

    values = np.arange(n_points)
    positive = np.exp(values / float(n_points) * positive_range)
    negative = np.exp(values / float(n_points) * -negative_range)

    # apply step to values
    values = values * step

    s = np.exp((positive_range + negative_range) * (width + extra / decades))

    negative *= s
    s = positive[zero_point] - negative[zero_point]

    positive[zero_point:n_points] = (
        positive[zero_point:n_points] - negative[zero_point:n_points]
    )
    positive[zero_point:n_points] = minimum * (positive[zero_point:n_points] - s)

    neg_range = np.arange(zero_point)
    m = 2 * zero_point - neg_range

    positive[neg_range] = -positive[m]

    return positive, values


def _log_root(b: float, w: float) -> float:
    """Helper function.

    Args:
        b (float): Upper bound
        w (float): Step parameter

    Returns:
        float: Solution to interpolation
    """
    # Code adopted from FlowKit Python package
    x_lo = 0.0
    x_hi = b
    d = (x_lo + x_hi) / 2
    dx = abs(int(x_lo - x_hi))  # type: float
    dx_last = dx
    fb = -2 * np.log(b) + w * b
    f = 2.0 * np.log(d) + w * b + fb
    df = 2 / d + w

    if w == 0:
        return b

    for i in range(100):
        if (((d - x_hi) * df - f) - ((d - x_lo) * df - f)) > 0 or abs(2 * f) > abs(
            dx_last * df
        ):
            dx = (x_hi - x_lo) / 2
            d = x_lo + dx
            if d == x_lo:
                return d
        else:
            dx = f / df
            t = d
            d -= dx
            # if dx is smaller than some precision threshold
            if d == t:
                return d

        # if dx is smaller than some precision threshold
        if abs(dx) < 1.0e-12:
            return d

        dx_last = dx
        f = 2 * np.log(d) + w * d + fb
        df = 2 / d + w
        if f < 0:
            x_lo = d
        else:
            x_hi = d

    return d

<<<<<<< HEAD

=======
>>>>>>> 6caecfa9
def normalize_autologicle(adata, channels=None, m=4.5, q=0.05, inplace=True):
    """Autologicle transformation.

    Automatically apply a logicle transformation to specified channels in an AnnData
    object.
    Code adapated from the `Cytofkit` package (Chen et al. 2016).
    This function processes multiple channels within an AnnData object by applying a
    logicle transformation to each one.

    Args:
        adata (AnnData): The AnnData object containing the data to be transformed.
        channels (list of str): A list of channel names to be logicle transformed.
        m (float, optional): The upper limit for the transformation parameter 'm'.
                             Defaults to 4.5.
        q (float, optional): The quantile to determine the lower threshold for the
                             transformation. Defaults to 0.05.

    Returns:
        dict: A dictionary with channel names as keys and dictionaries containing
              logicle transformation parameters as values.

    Usage:
        params = pm.tl._autoLgcl_params(adata, channels=list(adata.var_names))
        for channel in adata.var_names:
            channel_idx = np.where(adata.var_names == channel)[0][0]
            adata.X[:, channel_idx] = transforms.logicle(adata.X[:, channel_idx],
                                                    channel_indices=[channel_idx],
                                                    **params[channel])
    """
    adata = adata if inplace else adata.copy()
    # check inputs
    if not isinstance(adata, AnnData):
        raise TypeError("adata has to be an object of class 'AnnData'")
    if channels is None:
        channels = adata.var_names
    else:
        # Turn string into a list
        if isinstance(channels, str):
            channels = [channels]
            raise ValueError("channels have to be in list format.")
        # Check if all channel names are valid
        indx = [channel in adata.var_names for channel in channels]
        if not all(indx):
            missing_channels = [
                channels[i] for i in range(len(channels)) if not indx[i]
            ]
            raise ValueError(
                f"Channels {missing_channels} were not found in the adata object."
            )
    # Perform autologicle transformation on all specified channels
    for channel in channels:
        channel_idx = np.where(adata.var_names == channel)[0][0]
        params = _logicleTransform(channel, adata, m, q)
        adata.X[:, channel_idx] = transforms.logicle(
            adata.X[:, channel_idx], channel_indices=[channel_idx], **params
        )
    return None if inplace else adata


def _logicleTransform(channel, adata, m, q):
    """Helper function for logicle transform.

    Helper function to apply a logicle transformation to a single channel in
    an AnnData object.
    This is an internal helper function used by `autoLgcl` to transform the data
    of a specified channel using the logicle method.

    Args:
        channel (str): The name of the channel to be transformed.
        adata (AnnData): The AnnData object containing the data for the
                        specified channel.
        m (float): The upper limit for the transformation parameter 'm'.
        q (float): The quantile to determine the lower threshold for the
                   transformation.

    Returns:
        dict: A dictionary with details of the logicle transformation parameters
              and results.

    Note:
        If the computed parameter 'w' is NaN or exceeds 2, it resets to a default value
        of 0.1, and 't' and 'm' are set to default values of 4000 and 4.5, respectively.
    """
    data = adata.X[:, adata.var_names == channel].flatten().copy()
    w = 0
    t = np.max(data)
    ndata = data[data < 0]
    nThres = np.quantile(ndata, 0.25) - 1.5 * np.subtract(
        *np.percentile(ndata, [75, 25])
    )
    ndata = ndata[ndata >= nThres]
    # transId = f"{channel}_autolgclTransform"

    if len(ndata):
        r = np.finfo(float).eps + np.quantile(ndata, q)
        if 10**m * abs(r) <= t:
            w = 0
        else:
            w = (m - np.log10(t / abs(r))) / 2
            if np.isnan(w) or w > 2:
                print(
                    f"autoLgcl failed for channel: {channel}; using default logicle"
                    " transformation"
                )
                w = 0.1
                t = 4000
                m = 4.5

    return {
        # "transformation": "logicle",
        # "transformationId": transId,
        "w": w,
        "t": t,
        "m": m,
        "a": 0,
    }<|MERGE_RESOLUTION|>--- conflicted
+++ resolved
@@ -557,10 +557,7 @@
 
     return d
 
-<<<<<<< HEAD
-
-=======
->>>>>>> 6caecfa9
+
 def normalize_autologicle(adata, channels=None, m=4.5, q=0.05, inplace=True):
     """Autologicle transformation.
 
