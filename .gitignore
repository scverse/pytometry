--- conflicted
+++ resolved
@@ -6,7 +6,6 @@
 # Compiled files
 .venv/
 __pycache__/
-<<<<<<< HEAD
 .*cache/
 
 # Distribution / packaging
@@ -16,11 +15,6 @@
 /data/
 /node_modules/
 /.coverage*
-
-# docs
-/docs/generated/
-/docs/_build/
-=======
 .mypy_cache/
 .ruff_cache/
 
@@ -51,5 +45,4 @@
 /uv.lock
 
 # Test FCS files
-/*.fcs
->>>>>>> fd866d62
+/*.fcs